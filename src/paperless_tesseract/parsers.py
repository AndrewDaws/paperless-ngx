import itertools
import os
import re
import subprocess
from multiprocessing.pool import Pool
<<<<<<< HEAD
import dateparser
=======
>>>>>>> 5e40227b
import pdftotext

import langdetect
import pyocr
from django.conf import settings
from documents.parsers import DocumentParser, ParseError
from PIL import Image
from pyocr.libtesseract.tesseract_raw import \
    TesseractError as OtherTesseractError
from pyocr.tesseract import TesseractError

from .languages import ISO639


class OCRError(Exception):
    pass


class RasterisedDocumentParser(DocumentParser):
    """
    This parser uses Tesseract to try and get some text out of a rasterised
    image, whether it's a PDF, or other graphical format (JPEG, TIFF, etc.)
    """

    CONVERT = settings.CONVERT_BINARY
    DENSITY = settings.CONVERT_DENSITY if settings.CONVERT_DENSITY else 300
    THREADS = int(settings.OCR_THREADS) if settings.OCR_THREADS else None
    UNPAPER = settings.UNPAPER_BINARY
    DATE_ORDER = settings.DATE_ORDER
    DEFAULT_OCR_LANGUAGE = settings.OCR_LANGUAGE
    OCR_ALWAYS = settings.OCR_ALWAYS

    def get_thumbnail(self):
        """
        The thumbnail of a PDF is just a 500px wide image of the first page.
        """

        run_convert(
            self.CONVERT,
            "-scale", "500x5000",
            "-alpha", "remove",
            self.document_path, os.path.join(self.tempdir, "convert-%04d.png")
        )

        return os.path.join(self.tempdir, "convert-0000.png")

    def _is_ocred(self):
        # Extract text from PDF using pdftotext
        text = get_text_from_pdf(self.document_path)

        # We assume, that a PDF with at least 50 characters contains text
        # (so no OCR required)
        if len(text) > 50:
            return True

        return False

    def get_text(self):
        if not self.OCR_ALWAYS and self._is_ocred():
            self.log("info", "Skipping OCR, using Text from PDF")
            return get_text_from_pdf(self.document_path)

        images = self._get_greyscale()

        try:

            return self._get_ocr(images)
        except OCRError as e:
            raise ParseError(e)

    def _get_greyscale(self):
        """
        Greyscale images are easier for Tesseract to OCR
        """

        # Convert PDF to multiple PNMs
        pnm = os.path.join(self.tempdir, "convert-%04d.pnm")
        run_convert(
            self.CONVERT,
            "-density", str(self.DENSITY),
            "-depth", "8",
            "-type", "grayscale",
            self.document_path, pnm,
        )

        # Get a list of converted images
        pnms = []
        for f in os.listdir(self.tempdir):
            if f.endswith(".pnm"):
                pnms.append(os.path.join(self.tempdir, f))

        # Run unpaper in parallel on converted images
        with Pool(processes=self.THREADS) as pool:
            pool.map(run_unpaper, itertools.product([self.UNPAPER], pnms))

        # Return list of converted images, processed with unpaper
        pnms = []
        for f in os.listdir(self.tempdir):
            if f.endswith(".unpaper.pnm"):
                pnms.append(os.path.join(self.tempdir, f))

        return sorted(filter(lambda __: os.path.isfile(__), pnms))

    def _guess_language(self, text):
        try:
            guess = langdetect.detect(text)
            self.log("debug", "Language detected: {}".format(guess))
            return guess
        except Exception as e:
            self.log("warning", "Language detection error: {}".format(e))

    def _get_ocr(self, imgs):
        """
        Attempts to do the best job possible OCR'ing the document based on
        simple language detection trial & error.
        """

        if not imgs:
            raise OCRError("No images found")

        self.log("info", "OCRing the document")

        # Since the division gets rounded down by int, this calculation works
        # for every edge-case, i.e. 1
        middle = int(len(imgs) / 2)
        raw_text = self._ocr([imgs[middle]], self.DEFAULT_OCR_LANGUAGE)

        guessed_language = self._guess_language(raw_text)

        if not guessed_language or guessed_language not in ISO639:
            self.log("warning", "Language detection failed!")
            if settings.FORGIVING_OCR:
                self.log(
                    "warning",
                    "As FORGIVING_OCR is enabled, we're going to make the "
                    "best with what we have."
                )
                raw_text = self._assemble_ocr_sections(imgs, middle, raw_text)
                return raw_text
            raise OCRError("Language detection failed")

        if ISO639[guessed_language] == self.DEFAULT_OCR_LANGUAGE:
            raw_text = self._assemble_ocr_sections(imgs, middle, raw_text)
            return raw_text

        try:
            return self._ocr(imgs, ISO639[guessed_language])
        except pyocr.pyocr.tesseract.TesseractError:
            if settings.FORGIVING_OCR:
                self.log(
                    "warning",
                    "OCR for {} failed, but we're going to stick with what "
                    "we've got since FORGIVING_OCR is enabled.".format(
                        guessed_language
                    )
                )
                raw_text = self._assemble_ocr_sections(imgs, middle, raw_text)
                return raw_text
            raise OCRError(
                "The guessed language is not available in this instance of "
                "Tesseract."
            )

    def _ocr(self, imgs, lang):
        """
        Performs a single OCR attempt.
        """

        if not imgs:
            return ""

        self.log("info", "Parsing for {}".format(lang))

        with Pool(processes=self.THREADS) as pool:
            r = pool.map(image_to_string, itertools.product(imgs, [lang]))
            r = " ".join(r)

        # Strip out excess white space to allow matching to go smoother
        return strip_excess_whitespace(r)

    def _assemble_ocr_sections(self, imgs, middle, text):
        """
        Given a `middle` value and the text that middle page represents, we OCR
        the remainder of the document and return the whole thing.
        """
        text = self._ocr(imgs[:middle], self.DEFAULT_OCR_LANGUAGE) + text
        text += self._ocr(imgs[middle + 1:], self.DEFAULT_OCR_LANGUAGE)
        return text

    def get_date(self):
        text = self.get_text()

        # This regular expression will try to find dates in the document at
        # hand and will match the following formats:
        # - XX.YY.ZZZZ with XX + YY being 1 or 2 and ZZZZ being 2 or 4 digits
        # - XX/YY/ZZZZ with XX + YY being 1 or 2 and ZZZZ being 2 or 4 digits
        # - XX-YY-ZZZZ with XX + YY being 1 or 2 and ZZZZ being 2 or 4 digits
        # - XX. MONTH ZZZZ with XX being 1 or 2 and ZZZZ being 2 or 4 digits
        # - MONTH ZZZZ
        m = re.search(
            r'\b([0-9]{1,2})[\.\/-]([0-9]{1,2})[\.\/-]([0-9]{4}|[0-9]{2})\b|' +
            r'\b([0-9]{1,2}\. [^ ]{3,9} ([0-9]{4}|[0-9]{2}))\b|' +
            r'\b([^ ]{3,9} [0-9]{4})\b', text)

        if m is None:
            return None

        return dateparser.parse(m.group(0),
                                settings={'DATE_ORDER': self.DATE_ORDER,
                                          'PREFER_DAY_OF_MONTH': 'first',
                                          'RETURN_AS_TIMEZONE_AWARE': True})


def run_convert(*args):

    environment = os.environ.copy()
    if settings.CONVERT_MEMORY_LIMIT:
        environment["MAGICK_MEMORY_LIMIT"] = settings.CONVERT_MEMORY_LIMIT
    if settings.CONVERT_TMPDIR:
        environment["MAGICK_TMPDIR"] = settings.CONVERT_TMPDIR

    subprocess.Popen(args, env=environment).wait()


def run_unpaper(args):
    unpaper, pnm = args
    subprocess.Popen(
        (unpaper, pnm, pnm.replace(".pnm", ".unpaper.pnm"))).wait()


def strip_excess_whitespace(text):
    collapsed_spaces = re.sub(r"([^\S\r\n]+)", " ", text)
    no_leading_whitespace = re.sub(
        "([\n\r]+)([^\S\n\r]+)", '\\1', collapsed_spaces)
    no_trailing_whitespace = re.sub("([^\S\n\r]+)$", '', no_leading_whitespace)
    return no_trailing_whitespace


def image_to_string(args):
    img, lang = args
    ocr = pyocr.get_available_tools()[0]
    with Image.open(os.path.join(RasterisedDocumentParser.SCRATCH, img)) as f:
        if ocr.can_detect_orientation():
            try:
                orientation = ocr.detect_orientation(f, lang=lang)
                f = f.rotate(orientation["angle"], expand=1)
            except (TesseractError, OtherTesseractError):
                pass
        return ocr.image_to_string(f, lang=lang)


def get_text_from_pdf(pdf_file):
    with open(pdf_file, "rb") as f:
        try:
            pdf = pdftotext.PDF(f)
        except pdftotext.Error:
<<<<<<< HEAD
            return False
=======
            return ""
>>>>>>> 5e40227b

    return "\n".join(pdf)<|MERGE_RESOLUTION|>--- conflicted
+++ resolved
@@ -3,10 +3,7 @@
 import re
 import subprocess
 from multiprocessing.pool import Pool
-<<<<<<< HEAD
 import dateparser
-=======
->>>>>>> 5e40227b
 import pdftotext
 
 import langdetect
@@ -263,10 +260,6 @@
         try:
             pdf = pdftotext.PDF(f)
         except pdftotext.Error:
-<<<<<<< HEAD
-            return False
-=======
             return ""
->>>>>>> 5e40227b
 
     return "\n".join(pdf)